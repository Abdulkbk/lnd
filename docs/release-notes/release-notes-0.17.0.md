--- conflicted
+++ resolved
@@ -71,15 +71,13 @@
   retried](https://github.com/lightningnetwork/lnd/pull/7927) with an
   exponential back off.
 
-<<<<<<< HEAD
+
 * In the watchtower client, we [now explicitly 
   handle](https://github.com/lightningnetwork/lnd/pull/7981) the scenario where 
   a channel is closed while we still have an in-memory update for it. 
-=======
+
 * `lnd` [now properly handles a case where an erroneous force close attempt
   would impeded start up](https://github.com/lightningnetwork/lnd/pull/7985).
-
->>>>>>> 74124824
 
 # New Features
 ## Functional Enhancements
